import numpy as np
import matplotlib.pyplot as plt
from tqdm import tqdm 
import multiprocessing as mp

import sys
from pathlib import Path
sys.path.insert(0, str(Path(__file__).resolve().parents[2]))
from model import util, left_right_task as lrt

Wji, pset, _, _, l_kernel, r_kernel = util.load_fiducial_network()

# task parameters
numPairs = 5
dt = 1e-5
seq_len = 6
sequences = lrt.make_all_sequences(seq_len, ['L', 'R'])
equil_duration = 2

def run_model(dur, amp):
    if dur == 0:
        return 0.5  # return a default reliability for zero duration

    # define the stimulus
    stim_map = lrt.make_stim_map(numPairs, amp, dur, l_kernel, r_kernel, dt)

    # run the model
    FSM = lrt.make_FSM(numPairs, pset, Wji, stim_map, 2, dt=dt)
    reliability = lrt.FSM_reliability(sequences, FSM)
    return reliability

if __name__ == '__main__':
    import time
    # parameter sweep
    print("Running parameter sweep...")
    n = 50
    amp_range = np.logspace(0, 2, n)
    dur_range = np.linspace(0, 0.05, n)
    dur_mesh, amp_mesh = np.meshgrid(dur_range, amp_range) # amp on y-axis, duration on x-axis
    dur_flat, amp_flat = dur_mesh.ravel(), amp_mesh.ravel()
    print(f"Running {len(dur_flat)} simulations...")
    start = time.time()
    with mp.Pool(mp.cpu_count()) as pool:
        reliabilities = np.array(pool.starmap(run_model, zip(dur_flat, amp_flat)))
<<<<<<< HEAD
    print(f"Completed in {time.time() - start:.2f} seconds.")
=======
    pool.close()
    pool.join()
>>>>>>> e0485b2b
    
    # count the number of reliabilities.npy in the figures/figure6 directory
    data_dir = util.make_data_folder('figures/figure7')
    np.save(data_dir + '/reliabilities.npy', np.array(reliabilities))
    np.save(data_dir + '/dur_mesh.npy', dur_mesh)
    np.save(data_dir + '/amp_mesh.npy', amp_mesh)

    # quick plot of results
    fig, ax = plt.subplots(layout='constrained')
    c = ax.pcolormesh(dur_mesh, amp_mesh, reliabilities.reshape(dur_mesh.shape), cmap='viridis', shading='auto')
    ax.set_yscale('log')
    ax.set_xlabel(r"$\tau_{dur}$")
    ax.set_ylabel(r"$I_{app}$")
    cbar = fig.colorbar(c, ax=ax)
    cbar.set_label('Accuracy')

    plt.show()<|MERGE_RESOLUTION|>--- conflicted
+++ resolved
@@ -42,12 +42,9 @@
     start = time.time()
     with mp.Pool(mp.cpu_count()) as pool:
         reliabilities = np.array(pool.starmap(run_model, zip(dur_flat, amp_flat)))
-<<<<<<< HEAD
     print(f"Completed in {time.time() - start:.2f} seconds.")
-=======
     pool.close()
     pool.join()
->>>>>>> e0485b2b
     
     # count the number of reliabilities.npy in the figures/figure6 directory
     data_dir = util.make_data_folder('figures/figure7')
